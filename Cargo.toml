[package]
name = "cik"
version = "0.1.3"
description = "Support for creating and validating CIKs"
authors = ["Gregor Purdy <gregor@abcelo.com>"]
license = "MIT OR Apache-2.0"
edition = "2021"
keywords = ["cik", "identifier", "finance", "entity", "company"]
categories = ["parsing"]
readme = "README.md"
repository = "https://github.com/gnp/cik-rs.git"

[dev-dependencies]
<<<<<<< HEAD
proptest = "1.0"
serde_json = "1.0"
=======
proptest = "1.2.0"
>>>>>>> cccef6d0

[dependencies]
serde = { version = "1.0", optional = true }

[features]
default = []
serde = ["dep:serde"]<|MERGE_RESOLUTION|>--- conflicted
+++ resolved
@@ -11,12 +11,8 @@
 repository = "https://github.com/gnp/cik-rs.git"
 
 [dev-dependencies]
-<<<<<<< HEAD
-proptest = "1.0"
+proptest = "1.2.0"
 serde_json = "1.0"
-=======
-proptest = "1.2.0"
->>>>>>> cccef6d0
 
 [dependencies]
 serde = { version = "1.0", optional = true }
